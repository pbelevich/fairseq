--- conflicted
+++ resolved
@@ -3,83 +3,6 @@
 import os
 import torch
 import math
-<<<<<<< HEAD
-from progress_bar import progress_bar
-
-import bleu
-import data
-import generate
-import models
-import utils
-from meters import AverageMeter, TimeMeter
-from multiprocessing_trainer import MultiprocessingTrainer
-
-
-parser = argparse.ArgumentParser(description='Convolutional Sequence to Sequence Training')
-parser.add_argument('data', metavar='DIR',
-                    help='path to data directory')
-parser.add_argument('--arch', '-a', default='fconv', metavar='ARCH',
-                    choices=models.__all__,
-                    help='model architecture ({})'.format(', '.join(models.__all__)))
-
-# dataset and data loading
-parser.add_argument('-s', '--source-lang', default=None, metavar='SRC',
-                    help='source language')
-parser.add_argument('-t', '--target-lang', default=None, metavar='TARGET',
-                    help='target language')
-parser.add_argument('--max-tokens', default=6000, type=int, metavar='N',
-                    help='maximum number of tokens in a batch')
-parser.add_argument('-j', '--workers', default=1, type=int, metavar='N',
-                    help='number of data loading workers (default: 1)')
-
-# optimization
-parser.add_argument('--lr', '--learning-rate', default=0.25, type=float, metavar='LR',
-                    help='initial learning rate')
-parser.add_argument('--min-lr', metavar='LR', default=1e-5, type=float,
-                    help='minimum learning rate')
-parser.add_argument('--force-anneal', '--fa', default=0, type=int, metavar='N',
-                    help='force annealing at specified epoch')
-parser.add_argument('--lrshrink', default=0.1, type=float, metavar='LS',
-                    help='learning rate shrink factor for annealing, lr_new = (lr * lrshrink)')
-parser.add_argument('--momentum', default=0.99, type=float, metavar='M',
-                    help='momentum factor')
-parser.add_argument('--clip-norm', default=25, type=float, metavar='NORM',
-                    help='clip threshold of gradients')
-parser.add_argument('--weight-decay', '--wd', default=0.0, type=float, metavar='WD',
-                    help='weight decay')
-parser.add_argument('--dropout', default=0.1, type=float, metavar='D',
-                    help='dropout probability')
-
-# checkpointing and utilities
-parser.add_argument('--save-dir', metavar='DIR', default='checkpoints',
-                    help='path to save checkpoints')
-parser.add_argument('--restore-file', default='checkpoint_last.pt',
-                    help='filename in save-dir from which to load checkpoint')
-parser.add_argument('--save-interval', type=int, default=-1,
-                    help='checkpoint every this many batches')
-parser.add_argument('--no-progress-bar', action='store_true',
-                    help='disable progress bar')
-parser.add_argument('--log-interval', type=int, default=1000, metavar='N',
-                    help='log progress every N updates (when progress bar is disabled)')
-parser.add_argument('--seed', default=1, type=int, metavar='N',
-                    help='pseudo random number generator seed')
-
-# model configuration
-parser.add_argument('--encoder-embed-dim', default=512, type=int, metavar='N',
-                    help='encoder embedding dimension')
-parser.add_argument('--encoder-layers', default='[(512, 3)] * 20', type=str, metavar='EXPR',
-                    help='encoder layers [(dim, kernel_size), ...]')
-parser.add_argument('--decoder-embed-dim', default=512, type=int, metavar='N',
-                    help='decoder embedding dimension')
-parser.add_argument('--decoder-layers', default='[(512, 3)] * 20', type=str, metavar='EXPR',
-                    help='decoder layers [(dim, kernel_size), ...]')
-parser.add_argument('--decoder-attention', default='True', type=str, metavar='EXPR',
-                    help='decoder attention [True, ...]')
-parser.add_argument('--decoder-out-embed-dim', default=256, type=int, metavar='N',
-                    help='decoder output embedding dimension')
-parser.add_argument('--label-smoothing', default=0, type=float, metavar='D',
-                    help='epsilon for label smoothing, 0 means no label smoothing')
-=======
 
 from fairseq import bleu, data, options, utils
 from fairseq.meters import AverageMeter, TimeMeter
@@ -87,7 +10,6 @@
 from fairseq.progress_bar import progress_bar
 from fairseq.sequence_generator import SequenceGenerator
 
->>>>>>> ead1edc1
 
 def main():
     global args
